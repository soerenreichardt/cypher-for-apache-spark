/*
 * Copyright (c) 2016-2018 "Neo4j Sweden, AB" [https://neo4j.com]
 *
 * Licensed under the Apache License, Version 2.0 (the "License");
 * you may not use this file except in compliance with the License.
 * You may obtain a copy of the License at
 *
 *     http://www.apache.org/licenses/LICENSE-2.0
 *
 * Unless required by applicable law or agreed to in writing, software
 * distributed under the License is distributed on an "AS IS" BASIS,
 * WITHOUT WARRANTIES OR CONDITIONS OF ANY KIND, either express or implied.
 * See the License for the specific language governing permissions and
 * limitations under the License.
 *
 * Attribution Notice under the terms of the Apache License 2.0
 *
 * This work was created by the collective efforts of the openCypher community.
 * Without limiting the terms of Section 6, any Derivative Work that is not
 * approved by the public consensus process of the openCypher Implementers Group
 * should not be described as “Cypher” (and Cypher® is a registered trademark of
 * Neo4j Inc.) or as "openCypher". Extensions by implementers or prototypes or
 * proposals for change that have been documented or implemented should only be
 * described as "implementation extensions to Cypher" or as "proposed changes to
 * Cypher that are not yet approved by the openCypher community".
 */
package org.opencypher.okapi.relational.impl.flat

import org.opencypher.okapi.api.value.CypherValue._
import org.opencypher.okapi.impl.exception.NotImplementedException
import org.opencypher.okapi.ir.api.util.DirectCompilationStage
import org.opencypher.okapi.logical.impl.LogicalOperator
import org.opencypher.okapi.logical.{impl => logical}
import org.opencypher.okapi.relational.impl.table.{ProjectedExpr, ProjectedField}

final case class FlatPlannerContext(parameters: CypherMap)

class FlatPlanner extends DirectCompilationStage[LogicalOperator, FlatOperator, FlatPlannerContext] {

  override def process(input: LogicalOperator)(implicit context: FlatPlannerContext): FlatOperator = {
    val producer = new FlatOperatorProducer()

    input match {

      case logical.CartesianProduct(lhs, rhs, _) =>
        producer.cartesianProduct(process(lhs), process(rhs))

      case logical.Select(fields, in, _) =>
        val withAliasesRemoved = if (fields.nonEmpty) {
          producer.removeAliases(fields, process(in))
        } else process(in)
        producer.select(fields, withAliasesRemoved)

      case logical.Filter(expr, in, _) =>
        producer.filter(expr, process(in))

      case logical.Distinct(fields, in, _) =>
        producer.distinct(fields, process(in))

      case logical.NodeScan(node, in, _) =>
        producer.nodeScan(node, process(in))

      case logical.Unwind(list, item, in, _) =>
        producer.unwind(list, item, process(in))

      case logical.Project(expr, None, in, _) =>
        producer.project(ProjectedExpr(expr), process(in))

      case logical.Project(expr, Some(field), in, _) =>
        producer.project(ProjectedField(field, expr), process(in))

      case logical.Aggregate(aggregations, group, in, _) =>
        producer.aggregate(aggregations, group, process(in))

      case logical.Expand(source, rel, direction, target, sourceOp, targetOp, _) =>
        producer.expand(source, rel, target, direction, input.graph.schema, process(sourceOp), process(targetOp))

      case logical.ExpandInto(source, rel, target, direction, sourceOp, _) =>
        producer.expandInto(source, rel, target, direction, input.graph.schema, process(sourceOp))

      case logical.ValueJoin(lhs, rhs, predicates, _) =>
        producer.valueJoin(process(lhs), process(rhs), predicates)

      case logical.EmptyRecords(fields, in, _) =>
        producer.planEmptyRecords(fields, process(in))

      case logical.Start(graph, fields, _) =>
        producer.planStart(graph, fields)

      case logical.FromGraph(graph, in, _) =>
        producer.planFromGraph(graph, process(in))

      case logical.BoundedVarLengthExpand(source, edgeList, target, direction, lower, upper, sourceOp, targetOp, _) =>
<<<<<<< HEAD
        val initVarExpand = producer.initVarExpand(source, edgeList, process(sourceOp))
        val edgeScan = producer.varLengthEdgeScan(edgeList, producer.planStart(input.graph, Set.empty))
=======
        val edgeScan = producer.varLengthEdgeScan(edgeList, producer.planStart(input.sourceGraph, Set.empty))
>>>>>>> 6e551480
        producer.boundedVarExpand(
          source,
          edgeScan.edge,
//          edgeList,
          target,
          direction,
          lower,
          upper,
//          initVarExpand,
          process(sourceOp),
          edgeScan,
          process(targetOp),
          isExpandInto = sourceOp == targetOp)

      case logical.Optional(lhs, rhs, _) =>
        producer.planOptional(process(lhs), process(rhs))

      case logical.ExistsSubQuery(expr, lhs, rhs, _) =>
        producer.planExistsSubQuery(expr, process(lhs), process(rhs))

      case logical.OrderBy(sortListItems, sourceOp, _) =>
        producer.orderBy(sortListItems, process(sourceOp))

      case logical.Skip(expr, sourceOp, _) =>
        producer.skip(expr, process(sourceOp))

      case logical.Limit(expr, sourceOp, _) =>
        producer.limit(expr, process(sourceOp))

      case logical.ReturnGraph(in, _) =>
        producer.returnGraph(process(in))

      case x =>
        throw NotImplementedException(s"Flat planning not implemented for $x")
    }
  }
}<|MERGE_RESOLUTION|>--- conflicted
+++ resolved
@@ -1,5 +1,5 @@
 /*
- * Copyright (c) 2016-2018 "Neo4j Sweden, AB" [https://neo4j.com]
+ * Copyright (c) 2016-2018 "Neo4j, Inc." [https://neo4j.com]
  *
  * Licensed under the Apache License, Version 2.0 (the "License");
  * you may not use this file except in compliance with the License.
@@ -91,22 +91,16 @@
         producer.planFromGraph(graph, process(in))
 
       case logical.BoundedVarLengthExpand(source, edgeList, target, direction, lower, upper, sourceOp, targetOp, _) =>
-<<<<<<< HEAD
         val initVarExpand = producer.initVarExpand(source, edgeList, process(sourceOp))
         val edgeScan = producer.varLengthEdgeScan(edgeList, producer.planStart(input.graph, Set.empty))
-=======
-        val edgeScan = producer.varLengthEdgeScan(edgeList, producer.planStart(input.sourceGraph, Set.empty))
->>>>>>> 6e551480
         producer.boundedVarExpand(
-          source,
           edgeScan.edge,
-//          edgeList,
+          edgeList,
           target,
           direction,
           lower,
           upper,
-//          initVarExpand,
-          process(sourceOp),
+          initVarExpand,
           edgeScan,
           process(targetOp),
           isExpandInto = sourceOp == targetOp)
