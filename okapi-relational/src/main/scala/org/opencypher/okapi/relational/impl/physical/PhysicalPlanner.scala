--- conflicted
+++ resolved
@@ -27,11 +27,6 @@
 package org.opencypher.okapi.relational.impl.physical
 
 import org.opencypher.okapi.api.graph.{CypherSession, PropertyGraph}
-<<<<<<< HEAD
-import org.opencypher.okapi.api.table.CypherRecords
-import org.opencypher.okapi.api.types.{CTBoolean, CTNode, CTRelationship, CTWildcard}
-=======
->>>>>>> 268d3fe8
 import org.opencypher.okapi.api.types.{CTBoolean, CTNode}
 import org.opencypher.okapi.impl.exception.NotImplementedException
 import org.opencypher.okapi.ir.api.block.SortItem
@@ -174,18 +169,6 @@
             producer.planTabularUnionAll(outgoing, incoming)
         }
 
-<<<<<<< HEAD
-      case flat.InitVarExpand(source, edgeList, endNode, in, header) =>
-        producer.planInitVarExpand(process(in), source, edgeList, endNode, header)
-
-      case flat.BoundedVarExpand(
-      source, rel, target, allNodes,
-      direction, lower, upper,
-      sourceOp, relOp, targetOp,
-      allNodesOp,
-      header, isExpandInto) =>
-        ???
-=======
       case flat.BoundedVarExpand(
         source, edgeScan, innerNode, target,
         direction, lower, upper,
@@ -207,7 +190,6 @@
         }
 
         planner.plan
->>>>>>> 268d3fe8
 
       case flat.Optional(lhs, rhs, header) => planOptional(lhs, rhs, header)
 
