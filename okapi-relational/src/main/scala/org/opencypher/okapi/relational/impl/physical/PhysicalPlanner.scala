/*
 * Copyright (c) 2016-2018 "Neo4j Sweden, AB" [https://neo4j.com]
 *
 * Licensed under the Apache License, Version 2.0 (the "License");
 * you may not use this file except in compliance with the License.
 * You may obtain a copy of the License at
 *
 *     http://www.apache.org/licenses/LICENSE-2.0
 *
 * Unless required by applicable law or agreed to in writing, software
 * distributed under the License is distributed on an "AS IS" BASIS,
 * WITHOUT WARRANTIES OR CONDITIONS OF ANY KIND, either express or implied.
 * See the License for the specific language governing permissions and
 * limitations under the License.
 *
 * Attribution Notice under the terms of the Apache License 2.0
 *
 * This work was created by the collective efforts of the openCypher community.
 * Without limiting the terms of Section 6, any Derivative Work that is not
 * approved by the public consensus process of the openCypher Implementers Group
 * should not be described as “Cypher” (and Cypher® is a registered trademark of
 * Neo4j Inc.) or as "openCypher". Extensions by implementers or prototypes or
 * proposals for change that have been documented or implemented should only be
 * described as "implementation extensions to Cypher" or as "proposed changes to
 * Cypher that are not yet approved by the openCypher community".
 */
package org.opencypher.okapi.relational.impl.physical

import org.opencypher.okapi.api.graph.{CypherSession, PropertyGraph}
import org.opencypher.okapi.api.table.CypherRecords
<<<<<<< HEAD
import org.opencypher.okapi.api.types.{CTBoolean, CTNode, CTRelationship}
import org.opencypher.okapi.impl.exception.NotImplementedException
=======
import org.opencypher.okapi.api.types.{CTNode, CTRelationship, CTVoid, CTWildcard}
import org.opencypher.okapi.impl.exception.{IllegalArgumentException, NotImplementedException}
import org.opencypher.okapi.relational.impl.flat
>>>>>>> 6e551480
import org.opencypher.okapi.ir.api.block.SortItem
import org.opencypher.okapi.ir.api.expr._
import org.opencypher.okapi.ir.api.util.DirectCompilationStage
import org.opencypher.okapi.logical.impl._
import org.opencypher.okapi.relational.api.physical.{PhysicalOperator, PhysicalOperatorProducer, PhysicalPlannerContext, RuntimeContext}
import org.opencypher.okapi.relational.impl.flat.FlatOperator
<<<<<<< HEAD
import org.opencypher.okapi.relational.impl.syntax.RecordHeaderSyntax._
import org.opencypher.okapi.relational.impl.table._
import org.opencypher.okapi.relational.impl.{ColumnNameGenerator, flat}
=======
import org.opencypher.okapi.relational.impl.table.{ColumnName, RecordHeader}
>>>>>>> 6e551480

class PhysicalPlanner[P <: PhysicalOperator[R, G, C], R <: CypherRecords, G <: PropertyGraph, C <: RuntimeContext[R, G]](producer: PhysicalOperatorProducer[P, R, G, C])

  extends DirectCompilationStage[FlatOperator, P, PhysicalPlannerContext[P, R]] {

  def process(flatPlan: FlatOperator)(implicit context: PhysicalPlannerContext[P, R]): P = {

    implicit val caps: CypherSession = context.session

    flatPlan match {
      case flat.CartesianProduct(lhs, rhs, header) =>
        producer.planCartesianProduct(process(lhs), process(rhs), header)

      case flat.RemoveAliases(dependent, in, header) =>
        producer.planRemoveAliases(process(in), dependent, header)

<<<<<<< HEAD
      case flat.Select(fields, in, header) =>
=======
      case flat.Select(fields, graphs: Set[String], in, header) =>
>>>>>>> 6e551480

        val selectExpressions = fields
          .flatMap(header.selfWithChildren)
          .map(_.content.key)
          .distinct

        producer.planSelect(process(in), selectExpressions, header)
<<<<<<< HEAD
=======
//        producer.planSelect(process(in), fields.map(header.slotFor).map(_.content.key), header)
>>>>>>> 6e551480

      case flat.EmptyRecords(in, header) =>
        producer.planEmptyRecords(process(in), header)

      case flat.Start(graph, _) =>
        graph match {
          case g: LogicalCatalogGraph =>
            producer.planStart(Some(g.qualifiedGraphName), Some(context.inputRecords))
          case p: LogicalPatternGraph =>
            context.constructedGraphPlans.get(p.name) match {
              case Some(plan) => plan // the graph was already constructed
              case None => planConstructGraph(None, p) // plan starts with a construct graph, thus we have to plan it
            }
        }

      case flat.FromGraph(graph, in) =>
        graph match {
          case g: LogicalCatalogGraph =>
            producer.planFromGraph(process(in), g)

          case construct: LogicalPatternGraph =>
            planConstructGraph(Some(in), construct)
        }

      case op
        @flat.NodeScan(v, in, header) => producer.planNodeScan(process(in), op.sourceGraph, v, header)

      case op
        @flat.EdgeScan(e, in, header) => producer.planRelationshipScan(process(in), op.sourceGraph, e, header)

      case flat.Alias(expr, alias, in, header) => producer.planAlias(process(in), expr, alias, header)

      case flat.BulkAlias(exprs, aliases, in, header) =>
        producer.planBulkAlias(process(in), exprs, aliases, header)

      case flat.Unwind(list, item, in, header) =>
        val explodeExpr = Explode(list)(item.cypherType)
        val withExplodedHeader = in.header.update(addContent(ProjectedExpr(explodeExpr)))._1
        val withExploded = producer.planProject(process(in), explodeExpr, withExplodedHeader)
        producer.planAlias(withExploded, explodeExpr, item, header)

      case flat.Project(expr, in, header) => producer.planProject(process(in), expr, header)

      case flat.Aggregate(aggregations, group, in, header) => producer.planAggregate(process(in), group, aggregations, header)

      case flat.Filter(expr, in, header) => expr match {
        case TrueLit() =>
          process(in) // optimise away filter
        case _ =>
          producer.planFilter(process(in), expr, header)
      }

      case flat.ValueJoin(lhs, rhs, predicates, header) =>
        val joinExpressions = predicates.map(p => p.lhs -> p.rhs).toSeq
        producer.planJoin(process(lhs), process(rhs), joinExpressions, header)

      case flat.Distinct(fields, in, _) =>
        producer.planDistinct(process(in), fields)

      // TODO: This needs to be a ternary operator taking source, rels and target records instead of just source and target and planning rels only at the physical layer
      case op@flat.Expand(source, rel, direction, target, sourceOp, targetOp, header, relHeader) =>
        val first = process(sourceOp)
        val third = process(targetOp)

        val startFrom = sourceOp.sourceGraph match {
          case e: LogicalCatalogGraph =>
            producer.planStart(Some(e.qualifiedGraphName))

          case c: LogicalPatternGraph =>
            context.constructedGraphPlans(c.name)
        }

        val second = producer.planRelationshipScan(startFrom, op.sourceGraph, rel, relHeader)
        val startNode = StartNode(rel)(CTNode)
        val endNode = EndNode(rel)(CTNode)

        def expandSource(_first: P, _second: P, _third: P, _source: Var, _rel: Var, _target: Var, _header: RecordHeader, removeSelfRelationships: Boolean = false): P = {
          val relationships =
            if (removeSelfRelationships) {
              producer.planFilter(_second,
                Not(Equals(_second.header.sourceNodeSlot(_rel).content.key, _second.header.targetNodeSlot(_rel).content.key)(CTNode))(CTNode),
                _second.header)
            } else _second
          val sourceSlot = _first.header.slotFor(_source)
          val sourceSlotInRel = _second.header.sourceNodeSlot(_rel)

          val sourceToRelHeader = _first.header ++ _second.header
          val sourceAndRel = producer.planJoin(_first, relationships, Seq((sourceSlot.content.key, sourceSlotInRel.content.key)), sourceToRelHeader)

          val targetSlot = _third.header.slotFor(_target)
          val targetSlotInRel = sourceAndRel.header.targetNodeSlot(_rel)

          producer.planJoin(sourceAndRel, _third, Seq((targetSlotInRel.content.key, targetSlot.content.key)), sourceToRelHeader ++ _third.header)
        }

        direction match {
          case Directed =>
<<<<<<< HEAD
            val tempResult = producer.planJoin(first, second, Seq(source -> startNode), first.header ++ second.header)
            producer.planJoin(tempResult, third, Seq(endNode -> target), header)

          case Undirected =>
            val tempOutgoing = producer.planJoin(first, second, Seq(source -> startNode), first.header ++ second.header)
            val outgoing = producer.planJoin(tempOutgoing, third, Seq(endNode -> target), header)

            val filterExpression = Not(Equals(startNode, endNode)(CTBoolean))(CTBoolean)
            val relsWithoutLoops = producer.planFilter(second, filterExpression, second.header)

            val tempIncoming = producer.planJoin(third, relsWithoutLoops, Seq(target -> startNode), third.header ++ second.header)
            val incoming = producer.planJoin(tempIncoming, first, Seq(endNode -> source), header)

            producer.planTabularUnionAll(outgoing, incoming)
=======
            expandSource(first, second, third, source, rel, target, header)
          case Undirected =>
            val outgoing = expandSource(first, second, third, source, rel, target, header)
            val incoming = expandSource(third, second, first, target, rel, source, header, removeSelfRelationships = true)
            producer.planUnion(outgoing, incoming)
>>>>>>> 6e551480
        }

      case op@flat.ExpandInto(source, rel, target, direction, sourceOp, header, relHeader) =>
        val in = process(sourceOp)
        val relationships = producer.planRelationshipScan(in, op.sourceGraph, rel, relHeader)

        val startNode = StartNode(rel)()
        val endNode = EndNode(rel)()

        direction match {
          case Directed =>
            producer.planJoin(in, relationships, Seq(source -> startNode, target -> endNode), header)

          case Undirected =>
            val outgoing = producer.planJoin(in, relationships, Seq(source -> startNode, target -> endNode), header)
            val incoming = producer.planJoin(in, relationships, Seq(target -> startNode, source -> endNode), header)
<<<<<<< HEAD
            producer.planTabularUnionAll(outgoing, incoming)
=======
            producer.planUnion(outgoing, incoming)
>>>>>>> 6e551480
        }

      case flat.InitVarExpand(source, edgeList, endNode, in, header) =>
        producer.planInitVarExpand(process(in), source, edgeList, endNode, header)

<<<<<<< HEAD
      case flat.BoundedVarExpand(rel, edgeList, target, direction, lower, upper, sourceOp, relOp, targetOp, header, isExpandInto) =>
=======
      case flat.BoundedVarExpand(
      source, rel, target, direction,
      lower, upper,
      sourceOp, relOp, targetOp,
      header, isExpandInto) =>
>>>>>>> 6e551480
        val first = process(sourceOp)
        val second = process(relOp)
        val third = process(targetOp)

        if (upper.isInfinity || upper < lower) {
          throw new NotImplementedException("unbounded var expand")
        }

        val expandHeader = RecordHeader.from(
          header.selfWithChildren(source).map(_.content) ++
          header.selfWithChildren(rel).map(_.content) ++
          header.selfWithChildren(target).map(_.content): _*)
        val expand = producer.planExpandSource(first, second, third, source, rel, target, expandHeader)

        // remove each new starting node from data as it is the same as the previous end node, the storing schema will be
        // startNode, edge, endNode, edge_1, endNode_1, edge_2, ..., endNode_n
        val relAndTargetSlots = (expand.header.selfWithChildren(rel) ++ expand.header.selfWithChildren(target)).map(_.content).toIndexedSeq
        val relAndTarget = producer.planSelectFields(
          expand,
          relAndTargetSlots.map(slot => Var(slot.key.withoutType)(slot.cypherType)),
          RecordHeader.from(relAndTargetSlots: _*)
        )

        def iterate(i: Int, joinedExpands: P, oldTargetVar: Var, edgeVars: Set[Var]): P = {
          if (i == upper) return joinedExpands

          val newRelVar = Var(rel.name + "_" + i)(rel.cypherType)
          val newTargetVar = Var(target.name + "_" + i)(target.cypherType)

          val renamedRelVars = header.selfWithChildren(rel).map(_.withOwner(newRelVar))
          val renamedTargetVars = header.selfWithChildren(target).map(_.withOwner(newTargetVar))

          val renamedVars = (renamedRelVars ++ renamedTargetVars)
          val newHeader = RecordHeader.from(renamedVars.map(s => s.content): _*)

          val renamedData = producer.planBulkAlias(relAndTarget, relAndTarget.header.slots.map(_.content.key), renamedVars, newHeader)

          val joinedData = producer.planJoin(
            joinedExpands,
            renamedData,
            Seq((joinedExpands.header.slotFor(oldTargetVar).content.key, renamedData.header.sourceNodeSlot(newRelVar).content.key)),
            joinedExpands.header ++ newHeader
          )

          val withRelIsomorphism = producer.planFilter(
            joinedData,
            Ands(edgeVars.map { edge =>
              Not(Equals(joinedExpands.header.slotFor(edge).content.key, renamedData.header.slotFor(newRelVar).content.key)(CTNode))(CTNode): Expr
            }),
            joinedData.header)

          val withEmptyFields = producer.planSelect(
            joinedExpands,
            joinedExpands.header.slots.map(slot => slot.content.key) ++
              renamedVars.map(slot => As(NullLit()(slot.content.cypherType), slot.content.key)(CTWildcard)),
            joinedData.header)

          val unionedData = producer.planUnion(withEmptyFields, withRelIsomorphism)

          iterate(i+1, unionedData, newTargetVar, edgeVars + newRelVar)
        }

        iterate(1, expand, target, Set(rel))

      case flat.Optional(lhs, rhs, header) => planOptional(lhs, rhs, header)

      case flat.ExistsSubQuery(predicateField, lhs, rhs, header) =>
        producer.planExistsSubQuery(process(lhs), process(rhs), predicateField, header)

      case flat.OrderBy(sortItems: Seq[SortItem[Expr]], in, header) =>
        producer.planOrderBy(process(in), sortItems, header)

      case flat.Skip(expr, in, header) => producer.planSkip(process(in), expr, header)

      case flat.Limit(expr, in, header) => producer.planLimit(process(in), expr, header)

      case flat.ReturnGraph(in) => producer.planReturnGraph(process(in))

      case other => throw NotImplementedException(s"Physical planning of operator $other")
    }
  }

  private def planConstructGraph(in: Option[FlatOperator], construct: LogicalPatternGraph)(implicit context: PhysicalPlannerContext[P, R]) = {
    val onGraphPlan = {
      construct.onGraphs match {
        case Nil => producer.planStart() // Empty start
        //TODO: Optimize case where no union is necessary
        //case h :: Nil => producer.planStart(Some(h)) // Just one graph, no union required
        case several =>
          val onGraphPlans = several.map(qgn => producer.planStart(Some(qgn)))
          producer.planGraphUnionAll(onGraphPlans, construct.name)
      }
    }
    val inputTablePlan = in.map(process).getOrElse(producer.planStart())

    val constructGraphPlan = producer.planConstructGraph(inputTablePlan, onGraphPlan, construct)
    context.constructedGraphPlans.update(construct.name, constructGraphPlan)
    constructGraphPlan
  }

  private def planOptional(lhs: FlatOperator, rhs: FlatOperator, header: RecordHeader)(implicit context: PhysicalPlannerContext[P, R]) = {
    val lhsData = process(lhs)
    val rhsData = process(rhs)
    val lhsHeader = lhs.header
    val rhsHeader = rhs.header

    // 1. Compute fields between left and right side
    val commonFields = lhsHeader.slots.map(_.content).intersect(rhsHeader.slots.map(_.content))

    val (joinSlots, otherCommonSlots) = commonFields.partition {
      case _: OpaqueField => true
      case _ => false
    }

    val joinFields = joinSlots
      .collect { case OpaqueField(v) => v }
      .distinct

    val otherCommonFields = otherCommonSlots
      .map(_.key)

    // 2. Remove siblings of the join fields and other common fields
    val fieldsToRemove = joinFields
      .flatMap(rhsHeader.childSlots)
      .map(_.content.key)
      .union(otherCommonFields)
      .distinct

    val rhsHeaderWithDropped = fieldsToRemove.flatMap(rhsHeader.slotsFor).foldLeft(rhsHeader)(_ - _)
    val rhsWithDropped = producer.planDrop(rhsData, fieldsToRemove, rhsHeaderWithDropped)

    // 3. Rename the join fields on the right hand side, in order to make them distinguishable after the join
    val joinFieldRenames = joinFields.map(f => f -> Var(ColumnNameGenerator.generateUniqueName(rhsHeader))(f.cypherType)).toMap

    val rhsWithRenamedSlots = rhsHeaderWithDropped.slots.collect {
      case RecordSlot(i, OpaqueField(v)) if joinFieldRenames.contains(v) => RecordSlot(i, OpaqueField(joinFieldRenames(v)))
      case other => other
    }
    val rhsHeaderWithRenamed = RecordHeader.from(rhsWithRenamedSlots.toList)
    val rhsWithRenamed = producer.planAlias(rhsWithDropped, joinFieldRenames.toSeq, rhsHeaderWithRenamed)

    // 4. Left outer join the left side and the processed right side
    val joined = producer.planJoin(lhsData, rhsWithRenamed, joinFieldRenames.toSeq, lhsHeader ++ rhsHeaderWithRenamed, LeftOuterJoin)

    // 5. Drop the duplicate join fields
    producer.planDrop(joined, joinFieldRenames.values.toSeq, header)
  }

  private def relTypes(r: Var): Set[String] = r.cypherType match {
    case t: CTRelationship => t.types
    case _ => Set.empty
  }
}<|MERGE_RESOLUTION|>--- conflicted
+++ resolved
@@ -1,5 +1,5 @@
 /*
- * Copyright (c) 2016-2018 "Neo4j Sweden, AB" [https://neo4j.com]
+ * Copyright (c) 2016-2018 "Neo4j, Inc." [https://neo4j.com]
  *
  * Licensed under the Apache License, Version 2.0 (the "License");
  * you may not use this file except in compliance with the License.
@@ -28,27 +28,17 @@
 
 import org.opencypher.okapi.api.graph.{CypherSession, PropertyGraph}
 import org.opencypher.okapi.api.table.CypherRecords
-<<<<<<< HEAD
 import org.opencypher.okapi.api.types.{CTBoolean, CTNode, CTRelationship}
 import org.opencypher.okapi.impl.exception.NotImplementedException
-=======
-import org.opencypher.okapi.api.types.{CTNode, CTRelationship, CTVoid, CTWildcard}
-import org.opencypher.okapi.impl.exception.{IllegalArgumentException, NotImplementedException}
-import org.opencypher.okapi.relational.impl.flat
->>>>>>> 6e551480
 import org.opencypher.okapi.ir.api.block.SortItem
 import org.opencypher.okapi.ir.api.expr._
 import org.opencypher.okapi.ir.api.util.DirectCompilationStage
 import org.opencypher.okapi.logical.impl._
 import org.opencypher.okapi.relational.api.physical.{PhysicalOperator, PhysicalOperatorProducer, PhysicalPlannerContext, RuntimeContext}
 import org.opencypher.okapi.relational.impl.flat.FlatOperator
-<<<<<<< HEAD
 import org.opencypher.okapi.relational.impl.syntax.RecordHeaderSyntax._
 import org.opencypher.okapi.relational.impl.table._
 import org.opencypher.okapi.relational.impl.{ColumnNameGenerator, flat}
-=======
-import org.opencypher.okapi.relational.impl.table.{ColumnName, RecordHeader}
->>>>>>> 6e551480
 
 class PhysicalPlanner[P <: PhysicalOperator[R, G, C], R <: CypherRecords, G <: PropertyGraph, C <: RuntimeContext[R, G]](producer: PhysicalOperatorProducer[P, R, G, C])
 
@@ -65,11 +55,7 @@
       case flat.RemoveAliases(dependent, in, header) =>
         producer.planRemoveAliases(process(in), dependent, header)
 
-<<<<<<< HEAD
       case flat.Select(fields, in, header) =>
-=======
-      case flat.Select(fields, graphs: Set[String], in, header) =>
->>>>>>> 6e551480
 
         val selectExpressions = fields
           .flatMap(header.selfWithChildren)
@@ -77,10 +63,6 @@
           .distinct
 
         producer.planSelect(process(in), selectExpressions, header)
-<<<<<<< HEAD
-=======
-//        producer.planSelect(process(in), fields.map(header.slotFor).map(_.content.key), header)
->>>>>>> 6e551480
 
       case flat.EmptyRecords(in, header) =>
         producer.planEmptyRecords(process(in), header)
@@ -113,9 +95,6 @@
 
       case flat.Alias(expr, alias, in, header) => producer.planAlias(process(in), expr, alias, header)
 
-      case flat.BulkAlias(exprs, aliases, in, header) =>
-        producer.planBulkAlias(process(in), exprs, aliases, header)
-
       case flat.Unwind(list, item, in, header) =>
         val explodeExpr = Explode(list)(item.cypherType)
         val withExplodedHeader = in.header.update(addContent(ProjectedExpr(explodeExpr)))._1
@@ -157,28 +136,8 @@
         val startNode = StartNode(rel)(CTNode)
         val endNode = EndNode(rel)(CTNode)
 
-        def expandSource(_first: P, _second: P, _third: P, _source: Var, _rel: Var, _target: Var, _header: RecordHeader, removeSelfRelationships: Boolean = false): P = {
-          val relationships =
-            if (removeSelfRelationships) {
-              producer.planFilter(_second,
-                Not(Equals(_second.header.sourceNodeSlot(_rel).content.key, _second.header.targetNodeSlot(_rel).content.key)(CTNode))(CTNode),
-                _second.header)
-            } else _second
-          val sourceSlot = _first.header.slotFor(_source)
-          val sourceSlotInRel = _second.header.sourceNodeSlot(_rel)
-
-          val sourceToRelHeader = _first.header ++ _second.header
-          val sourceAndRel = producer.planJoin(_first, relationships, Seq((sourceSlot.content.key, sourceSlotInRel.content.key)), sourceToRelHeader)
-
-          val targetSlot = _third.header.slotFor(_target)
-          val targetSlotInRel = sourceAndRel.header.targetNodeSlot(_rel)
-
-          producer.planJoin(sourceAndRel, _third, Seq((targetSlotInRel.content.key, targetSlot.content.key)), sourceToRelHeader ++ _third.header)
-        }
-
         direction match {
           case Directed =>
-<<<<<<< HEAD
             val tempResult = producer.planJoin(first, second, Seq(source -> startNode), first.header ++ second.header)
             producer.planJoin(tempResult, third, Seq(endNode -> target), header)
 
@@ -193,13 +152,6 @@
             val incoming = producer.planJoin(tempIncoming, first, Seq(endNode -> source), header)
 
             producer.planTabularUnionAll(outgoing, incoming)
-=======
-            expandSource(first, second, third, source, rel, target, header)
-          case Undirected =>
-            val outgoing = expandSource(first, second, third, source, rel, target, header)
-            val incoming = expandSource(third, second, first, target, rel, source, header, removeSelfRelationships = true)
-            producer.planUnion(outgoing, incoming)
->>>>>>> 6e551480
         }
 
       case op@flat.ExpandInto(source, rel, target, direction, sourceOp, header, relHeader) =>
@@ -216,25 +168,17 @@
           case Undirected =>
             val outgoing = producer.planJoin(in, relationships, Seq(source -> startNode, target -> endNode), header)
             val incoming = producer.planJoin(in, relationships, Seq(target -> startNode, source -> endNode), header)
-<<<<<<< HEAD
             producer.planTabularUnionAll(outgoing, incoming)
-=======
-            producer.planUnion(outgoing, incoming)
->>>>>>> 6e551480
         }
 
       case flat.InitVarExpand(source, edgeList, endNode, in, header) =>
         producer.planInitVarExpand(process(in), source, edgeList, endNode, header)
 
-<<<<<<< HEAD
-      case flat.BoundedVarExpand(rel, edgeList, target, direction, lower, upper, sourceOp, relOp, targetOp, header, isExpandInto) =>
-=======
       case flat.BoundedVarExpand(
       source, rel, target, direction,
       lower, upper,
       sourceOp, relOp, targetOp,
       header, isExpandInto) =>
->>>>>>> 6e551480
         val first = process(sourceOp)
         val second = process(relOp)
         val third = process(targetOp)
