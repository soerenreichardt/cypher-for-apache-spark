/*
 * Copyright (c) 2016-2018 "Neo4j Sweden, AB" [https://neo4j.com]
 *
 * Licensed under the Apache License, Version 2.0 (the "License");
 * you may not use this file except in compliance with the License.
 * You may obtain a copy of the License at
 *
 *     http://www.apache.org/licenses/LICENSE-2.0
 *
 * Unless required by applicable law or agreed to in writing, software
 * distributed under the License is distributed on an "AS IS" BASIS,
 * WITHOUT WARRANTIES OR CONDITIONS OF ANY KIND, either express or implied.
 * See the License for the specific language governing permissions and
 * limitations under the License.
 *
 * Attribution Notice under the terms of the Apache License 2.0
 *
 * This work was created by the collective efforts of the openCypher community.
 * Without limiting the terms of Section 6, any Derivative Work that is not
 * approved by the public consensus process of the openCypher Implementers Group
 * should not be described as “Cypher” (and Cypher® is a registered trademark of
 * Neo4j Inc.) or as "openCypher". Extensions by implementers or prototypes or
 * proposals for change that have been documented or implemented should only be
 * described as "implementation extensions to Cypher" or as "proposed changes to
 * Cypher that are not yet approved by the openCypher community".
 */
package org.opencypher.okapi.relational.api.io

import org.opencypher.okapi.api.io.conversion.{EntityMapping, NodeMapping, RelationshipMapping}
import org.opencypher.okapi.api.schema.Schema
import org.opencypher.okapi.api.table.{CypherRecords, CypherTable}
import org.opencypher.okapi.api.types.{CTBoolean, CTInteger, CTNode, CypherType}
import org.opencypher.okapi.api.value.CypherValue.CypherMap
import org.opencypher.okapi.impl.exception.IllegalArgumentException
import org.opencypher.okapi.impl.util.StringEncodingUtilities._
import org.opencypher.okapi.ir.api.block.{Asc, Desc, SortItem}
import org.opencypher.okapi.ir.api.expr._
import org.opencypher.okapi.ir.api.{Label, PropertyKey, RelType}
import org.opencypher.okapi.relational.api.io.RelationalEntityMapping._
import org.opencypher.okapi.relational.impl.physical.{Ascending, Descending, JoinType, Order}
import org.opencypher.okapi.relational.impl.table.RecordHeader

trait FlatRelationalTable[T <: FlatRelationalTable[T]] extends CypherTable {

  this: T =>

  def select(cols: String*): T

  def filter(expr: Expr)(implicit header: RecordHeader, parameters: CypherMap): T

  def drop(cols: String*): T

  def unionAll(other: T): T

  def orderBy(sortItems: (String, Order)*): T

  def distinct: T

  def distinct(cols: String*): T

  def withColumn(column: String, expr: Expr)(implicit header: RecordHeader, parameters: CypherMap): T

  def withColumnRenamed(oldColumn: String, newColumn: String): T

  def withNullColumn(col: String): T

  def withTrueColumn(col: String): T

  def withFalseColumn(col: String): T

  def join(other: T, joinType: JoinType, joinCols: (String, String)*): T

}

trait RelationalCypherRecords[T <: FlatRelationalTable[T]] extends CypherRecords {

  type R <: RelationalCypherRecords[T]

  def from(header: RecordHeader, table: T, displayNames: Option[Seq[String]] = None): R

  def relationalTable: T

  override def physicalColumns: Seq[String] = relationalTable.physicalColumns

  def header: RecordHeader

  def select(expr: Expr, epxrs: Expr*): R = {
    val allExprs = expr +: epxrs
    val aliasExprs = allExprs.collect { case a: AliasExpr => a }

    val headerWithAliases = header.withAlias(aliasExprs: _*)

    val selectHeader = headerWithAliases.select(allExprs: _*)
    val logicalColumns = allExprs.collect { case e: Var => e.withoutType }

    from(selectHeader, table.select(allExprs.map(headerWithAliases.column).distinct: _*), Some(logicalColumns))
  }

<<<<<<< HEAD
    from(selectHeader, relationalTable.select(selectExprs.map(headerWithAliases.column).distinct: _*), Some(logicalColumns))
=======
  def filter(expr: Expr)(implicit parameters: CypherMap): R = {
    val filteredTable = table.filter(expr)(header, parameters)
    from(header, filteredTable)
>>>>>>> 4efc034c
  }

  def drop(exprs: Expr*): R = {
    val updatedHeader = header -- exprs.toSet
<<<<<<< HEAD
    val updatedTable = relationalTable.drop(exprs.map(header.column): _*)
    from(updatedHeader, updatedTable)
=======
    if (updatedHeader.columns.size < header.columns.size) {
      val updatedTable = table.drop(exprs.map(header.column): _*)
      from(updatedHeader, updatedTable)
    } else {
      from(updatedHeader, table)
    }
  }

  def addColumn(expr: Expr)(implicit parameters: CypherMap): R = {
    if (header.contains(expr)) {
      val updatedHeader = expr match {
        case a: AliasExpr => header.withAlias(a)
        case _ => header
      }
      from(updatedHeader, table)
    } else {
      val updatedHeader = expr match {
        case a: AliasExpr => header.withExpr(a.expr).withAlias(a)
        case _ => header.withExpr(expr)
      }
      val updatedTable = table.withColumn(updatedHeader.column(expr), expr)(updatedHeader, parameters)
      from(updatedHeader, updatedTable)
    }
  }

  def copyColumn(fromColumn: Expr, toColumn: Expr)(implicit parameters: CypherMap): R = {
    val updatedHeader = header.withExpr(toColumn)
    val updatedData = table.withColumn(updatedHeader.column(toColumn), fromColumn)(header, parameters)
    from(updatedHeader, updatedData)
>>>>>>> 4efc034c
  }

  def renameColumns(renamings: (Expr, String)*)(headerOpt: Option[RecordHeader] = None): R = {
    val updatedHeader = headerOpt.getOrElse(renamings.foldLeft(header) {
      case (currentHeader, (expr, newColumn)) => currentHeader.withColumnRenamed(expr, newColumn)
    })

    val updatedTable = renamings.foldLeft(relationalTable) {
      case (currentTable, (expr, newColumn)) => currentTable.withColumnRenamed(header.column(expr), newColumn)
    }
    from(updatedHeader, updatedTable)
  }

  def withColumnRenamed(oldColumn: Expr, newColumn: String): R = {
    val updatedHeader = header.withColumnRenamed(oldColumn, newColumn)
    val updatedTable = relationalTable.withColumnRenamed(header.column(oldColumn), newColumn)
    from(updatedHeader, updatedTable)
  }

  def orderBy(sortItems: SortItem[Expr]*): R = {
    val tableSortItems: Seq[(String, Order)] = sortItems.map {
      case Asc(expr) => header.column(expr) -> Ascending
      case Desc(expr) => header.column(expr) -> Descending
    }
    from(header, relationalTable.orderBy(tableSortItems: _*))
  }

  def withAliases(originalToAlias: AliasExpr*): R = {
    val headerWithAliases = header.withAlias(originalToAlias: _*)
    from(headerWithAliases, relationalTable)
  }

  def removeVars(vars: Set[Var]): R = {
    val updatedHeader = header -- vars
    val keepColumns = updatedHeader.columns.toSeq.sorted
    val updatedData = relationalTable.select(keepColumns: _*)
    from(updatedHeader, updatedData)
  }

  def unionAll(other: R): R = {
    val unionData = relationalTable.unionAll(other.relationalTable)
    from(header, unionData)
  }

  def distinct: R = {
    from(header, relationalTable.distinct)
  }

  def distinct(fields: Var*): R = {
    from(header, relationalTable.distinct(fields.flatMap(header.expressionsFor).map(header.column).sorted: _*))
  }

  def join(other: R, joinType: JoinType, joinExprs: (Expr, Expr)*): R = {
    val joinHeader = header join other.header

    val cleanOther = if (relationalTable.physicalColumns.toSet ++ other.relationalTable.physicalColumns.toSet != joinHeader.columns) {
      val renameColumns = other.header.expressions
        .filter(expr => other.header.column(expr) != joinHeader.column(expr))
        .map { expr => expr -> joinHeader.column(expr) }.toSeq
<<<<<<< HEAD
      other.withColumnsRenamed(renameColumns: _*)()
=======
      other.renameColumns(renameColumns: _*)().asInstanceOf[R]
>>>>>>> 4efc034c
    } else other

    val joinCols = joinExprs.map { case (l, r) => header.column(l) -> cleanOther.header.column(r) }
    val joinData = relationalTable.join(cleanOther.relationalTable, joinType, joinCols: _*)
    from(joinHeader, joinData)
  }
}

/**
  * An entity table describes how to map an input data frame to a Cypher entity (i.e. nodes or relationships).
  */
trait EntityTable[T <: FlatRelationalTable[T]] extends RelationalCypherRecords[T] {

  verify()

  def schema: Schema

  def mapping: EntityMapping

  def header: RecordHeader = mapping match {
    case n: NodeMapping => headerFrom(n)
    case r: RelationshipMapping => headerFrom(r)
  }

  protected def verify(): Unit = {
    mapping.idKeys.foreach(key => relationalTable.verifyColumnType(key, CTInteger, "id key"))
    if (relationalTable.physicalColumns != mapping.allSourceKeys) throw IllegalArgumentException(
      s"Columns: ${mapping.allSourceKeys.mkString(", ")}",
      s"Columns: ${relationalTable.physicalColumns.mkString(", ")}",
      s"Use CAPS[Node|Relationship]Table#fromMapping to create a valid EntityTable")
  }

  protected def headerFrom(nodeMapping: NodeMapping): RecordHeader = {
    val nodeVar = Var("")(nodeMapping.cypherType)

    val exprToColumn = Map[Expr, String](nodeMapping.id(nodeVar)) ++
      nodeMapping.optionalLabels(nodeVar) ++
      nodeMapping.properties(nodeVar, relationalTable.columnType)

    RecordHeader(exprToColumn)
  }

  protected def headerFrom(relationshipMapping: RelationshipMapping): RecordHeader = {
    val cypherType = relationshipMapping.cypherType
    val relVar = Var("")(cypherType)

    val exprToColumn = Map[Expr, String](
      relationshipMapping.id(relVar),
      relationshipMapping.startNode(relVar),
      relationshipMapping.endNode(relVar)) ++
      relationshipMapping.relTypes(relVar) ++
      relationshipMapping.properties(relVar, relationalTable.columnType)

    RecordHeader(exprToColumn)
  }
}

object RelationalEntityMapping {

  implicit class EntityMappingOps(val mapping: EntityMapping) {

    def id(v: Var): (Var, String) = v -> mapping.sourceIdKey

    def properties(
      v: Var,
      columnToCypherType: Map[String, CypherType]
    ): Map[Property, String] = mapping.propertyMapping.map {
      case (key, sourceColumn) => Property(v, PropertyKey(key))(columnToCypherType(sourceColumn)) -> sourceColumn
    }
  }

  implicit class NodeMappingOps(val mapping: NodeMapping) {

    def optionalLabels(node: Var): Map[HasLabel, String] = mapping.optionalLabelMapping.map {
      case (label, sourceColumn) => HasLabel(node, Label(label))(CTBoolean) -> sourceColumn
    }
  }

  implicit class RelationshipMappingOps(val mapping: RelationshipMapping) {

    def relTypes(rel: Var): Map[HasType, String] = mapping.relTypeOrSourceRelTypeKey match {
      case Right((_, names)) =>
        names.map(name => HasType(rel, RelType(name))(CTBoolean) -> name.toRelTypeColumnName).toMap
      case Left(_) =>
        Map.empty
    }

    def startNode(rel: Var): (StartNode, String) = StartNode(rel)(CTNode) -> mapping.sourceStartNodeKey

    def endNode(rel: Var): (EndNode, String) = EndNode(rel)(CTNode) -> mapping.sourceEndNodeKey
  }

}<|MERGE_RESOLUTION|>--- conflicted
+++ resolved
@@ -96,21 +96,13 @@
     from(selectHeader, table.select(allExprs.map(headerWithAliases.column).distinct: _*), Some(logicalColumns))
   }
 
-<<<<<<< HEAD
-    from(selectHeader, relationalTable.select(selectExprs.map(headerWithAliases.column).distinct: _*), Some(logicalColumns))
-=======
   def filter(expr: Expr)(implicit parameters: CypherMap): R = {
     val filteredTable = table.filter(expr)(header, parameters)
     from(header, filteredTable)
->>>>>>> 4efc034c
   }
 
   def drop(exprs: Expr*): R = {
     val updatedHeader = header -- exprs.toSet
-<<<<<<< HEAD
-    val updatedTable = relationalTable.drop(exprs.map(header.column): _*)
-    from(updatedHeader, updatedTable)
-=======
     if (updatedHeader.columns.size < header.columns.size) {
       val updatedTable = table.drop(exprs.map(header.column): _*)
       from(updatedHeader, updatedTable)
@@ -140,7 +132,6 @@
     val updatedHeader = header.withExpr(toColumn)
     val updatedData = table.withColumn(updatedHeader.column(toColumn), fromColumn)(header, parameters)
     from(updatedHeader, updatedData)
->>>>>>> 4efc034c
   }
 
   def renameColumns(renamings: (Expr, String)*)(headerOpt: Option[RecordHeader] = None): R = {
@@ -200,11 +191,7 @@
       val renameColumns = other.header.expressions
         .filter(expr => other.header.column(expr) != joinHeader.column(expr))
         .map { expr => expr -> joinHeader.column(expr) }.toSeq
-<<<<<<< HEAD
-      other.withColumnsRenamed(renameColumns: _*)()
-=======
       other.renameColumns(renameColumns: _*)().asInstanceOf[R]
->>>>>>> 4efc034c
     } else other
 
     val joinCols = joinExprs.map { case (l, r) => header.column(l) -> cleanOther.header.column(r) }
