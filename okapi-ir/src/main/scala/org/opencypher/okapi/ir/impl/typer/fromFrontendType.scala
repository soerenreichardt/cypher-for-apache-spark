--- conflicted
+++ resolved
@@ -41,12 +41,8 @@
     case frontend.CTNode          => Some(CTNode)
     case frontend.CTRelationship  => Some(CTRelationship)
     case frontend.CTPath          => Some(CTPath)
-<<<<<<< HEAD
-    case frontend.CTMap           => Some(CTMap)
     case frontend.CTDateTime      => Some(CTDateTime)
-=======
     case frontend.CTMap           => Some(CTMap(Map.empty)) // TODO: this is not very correct
->>>>>>> 1dfd0a3e
     case frontend.ListType(inner) =>
       fromFrontendType(inner) match {
         case None => None
