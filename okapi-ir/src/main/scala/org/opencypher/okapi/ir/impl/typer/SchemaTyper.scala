/*
 * Copyright (c) 2016-2018 "Neo4j Sweden, AB" [https://neo4j.com]
 *
 * Licensed under the Apache License, Version 2.0 (the "License");
 * you may not use this file except in compliance with the License.
 * You may obtain a copy of the License at
 *
 *     http://www.apache.org/licenses/LICENSE-2.0
 *
 * Unless required by applicable law or agreed to in writing, software
 * distributed under the License is distributed on an "AS IS" BASIS,
 * WITHOUT WARRANTIES OR CONDITIONS OF ANY KIND, either express or implied.
 * See the License for the specific language governing permissions and
 * limitations under the License.
 *
 * Attribution Notice under the terms of the Apache License 2.0
 *
 * This work was created by the collective efforts of the openCypher community.
 * Without limiting the terms of Section 6, any Derivative Work that is not
 * approved by the public consensus process of the openCypher Implementers Group
 * should not be described as “Cypher” (and Cypher® is a registered trademark of
 * Neo4j Inc.) or as "openCypher". Extensions by implementers or prototypes or
 * proposals for change that have been documented or implemented should only be
 * described as "implementation extensions to Cypher" or as "proposed changes to
 * Cypher that are not yet approved by the openCypher community".
 */
package org.opencypher.okapi.ir.impl.typer

import cats.data._
import cats.implicits._
import cats.{Foldable, Monoid}
import org.atnos.eff._
import org.atnos.eff.all.{get, _}
import org.opencypher.okapi.api.schema.PropertyKeys.PropertyKeys
import org.opencypher.okapi.api.schema.Schema
import org.opencypher.okapi.api.types.CypherType.joinMonoid
import org.opencypher.okapi.api.types._
import org.opencypher.okapi.ir.impl.parse.functions.{FunctionLookup, Timestamp}
import org.opencypher.okapi.ir.impl.parse.rewriter.ExistsPattern
import org.opencypher.okapi.ir.impl.typer.SignatureConverter._
import org.opencypher.v9_0.expressions._
import org.opencypher.v9_0.expressions.functions.{Abs, Ceil, Coalesce, Collect, Exists, Exp, Floor, Keys, Log, Log10, Max, Min, Properties, Round, Sign, Sqrt, ToBoolean, ToString, UnresolvedFunction}

final case class SchemaTyper(schema: Schema) {

  def infer(
    expr: Expression,
    tracker: TypeTracker = TypeTracker.empty
  ): Either[NonEmptyList[TyperError], TyperResult[CypherType]] =
    SchemaTyper.processInContext[TyperStack[CypherType]](expr, tracker).run(schema)

  def inferOrThrow(expr: Expression, tracker: TypeTracker = TypeTracker.empty): TyperResult[CypherType] =
    SchemaTyper.processInContext[TyperStack[CypherType]](expr, tracker).runOrThrow(schema)
}

object SchemaTyper {

  def processInContext[R: _hasSchema : _keepsErrors : _hasTracker : _logsTypes](
    expr: Expression,
    tracker: TypeTracker
  ): Eff[R, CypherType] =
    for {
      _ <- put[R, TypeTracker](tracker)
      result <- process[R](expr)
    } yield result

  def process[R: _hasSchema : _keepsErrors : _hasTracker : _logsTypes](expr: Expression): Eff[R, CypherType] = expr match {

    case _: Variable =>
      for {
        t <- typeOf[R](expr)
        _ <- recordType[R](expr -> t)
      } yield t

    case Parameter(name, _) =>
      for {
        t <- parameterType[R](name)
        _ <- recordType[R](expr -> t)
      } yield t

    case Property(v, PropertyKeyName(name)) =>
      for {
        varTyp <- process[R](v)
        schema <- ask[R, Schema]
        result <- varTyp.material match {

          // This means that the node can have any possible label combination, as the user did not specify any constraints
          case n: CTNode if n.labels.isEmpty =>
            val propType = schema.allCombinations
              .map(l => schema.nodePropertyKeyType(l, name).getOrElse(CTNull))
              .foldLeft(CTVoid: CypherType)(_ join _)
            recordType(v -> varTyp) >> recordAndUpdate(expr -> propType)

          // User specified label constraints - we can use those for type inference
          case CTNode(labels, _) =>
            val propType = schema.nodePropertyKeyType(labels, name).getOrElse(CTNull)
            recordType(v -> varTyp) >> recordAndUpdate(expr -> propType)

          case CTRelationship(types, _) =>
            val propType = schema.relationshipPropertyKeyType(types, name).getOrElse(CTNull)
            recordType(v -> varTyp) >> recordAndUpdate(expr -> propType)

          case CTMap(inner) =>
            recordType(v -> varTyp) >> recordAndUpdate(expr -> inner.getOrElse(name, CTVoid))

          case _ =>
            error(InvalidContainerAccess(expr))
        }
      } yield result

    case MapExpression(items) =>
      val keys = items.map(_._1.name)
      val values = items.map(_._2)
      for {
        valueTypes <- values.toList.traverse(process[R])
        mapType <- recordAndUpdate(expr -> CTMap(keys.zip(valueTypes).toMap))
      } yield mapType

    case _: ExistsPattern =>
      recordAndUpdate[R](expr -> CTBoolean)

    case HasLabels(node, labels) =>
      for {
        nodeType <- process[R](node)
        result <- nodeType.material match {
          case CTNode(nodeLabels, qgn) =>
            val detailed = nodeLabels ++ labels.map(_.name).toSet
            recordType[R](node -> nodeType) >>
              updateTyping[R](node -> CTNode(detailed, qgn)) >>
              recordAndUpdate[R](expr -> CTBoolean)

          case x =>
            error(InvalidType(node, CTNode, x))
        }
      } yield result

    case Not(inner) =>
      for {
        innerType <- process[R](inner)
        result <- innerType.material match {
          case CTBoolean | CTVoid =>
            recordType(inner -> innerType) >>
              recordAndUpdate(expr -> CTBoolean)

          case x =>
            error(InvalidType(inner, CTBoolean, x))
        }
      } yield result

    case Ands(exprs) => processAndsOrs(expr, exprs.toVector)

    case Ors(exprs) =>
      for {
        t1 <- get[R, TypeTracker]
        t2 <- put[R, TypeTracker](t1.pushScope()) >> get[R, TypeTracker]
        result <- processAndsOrs(expr, exprs.toVector)
        _ <- t2.popScope() match {
          case None => error(TypeTrackerScopeError) >> put[R, TypeTracker](TypeTracker.empty)
          case Some(t) =>
            put[R, TypeTracker](t)
        }
      } yield result

    case Equals(lhs, rhs) =>
      for {
        lhsType <- process[R](lhs)
        rhsType <- process[R](rhs)
        result <- recordTypes(lhs -> lhsType, rhs -> rhsType) >> recordAndUpdate(expr -> CTBoolean.asNullableAs(lhsType join rhsType))
      } yield result

    case cmp: InequalityExpression =>
      for {
        lhsType <- process[R](cmp.lhs)
        rhsType <- process[R](cmp.rhs)
        result <- {
          // TODO: We can know for some cases that this is null, statically -- teach the planner to use that
          recordTypes(cmp.lhs -> lhsType, cmp.rhs -> rhsType) >> recordAndUpdate(expr -> CTBoolean.nullable)
        }
      } yield result

    case In(lhs, rhs) =>
      for {
        lhsType <- process[R](lhs)
        rhsType <- process[R](rhs)
        result <- rhsType match {
          case _: CTList | _: CTListOrNull | CTNull =>
            recordTypes(lhs -> lhsType, rhs -> rhsType) >> recordAndUpdate(expr -> CTBoolean)
          case x =>
            error(InvalidType(rhs, CTList(CTWildcard), x))
        }
      } yield result

    case IsNull(inner) =>
      for {
        innerType <- process[R](inner)
        result <- recordTypes(inner -> innerType) >> recordAndUpdate(expr -> CTBoolean)
      } yield result

    case IsNotNull(inner) =>
      for {
        innerType <- process[R](inner)
        result <- recordTypes(inner -> innerType) >> recordAndUpdate(expr -> CTBoolean)
      } yield result

    case _: SignedDecimalIntegerLiteral =>
      recordAndUpdate(expr -> CTInteger)

    case _: DecimalDoubleLiteral =>
      recordAndUpdate(expr -> CTFloat)

    case _: BooleanLiteral =>
      recordAndUpdate(expr -> CTBoolean)

    case _: StringLiteral =>
      recordAndUpdate(expr -> CTString)

    case _: Null =>
      recordAndUpdate(expr -> CTNull)

    case ListLiteral(elts) =>
      for {
        eltType <- Foldable[Vector].foldMap(elts.toVector)(process[R])(joinMonoid)
        listTyp <- recordAndUpdate(expr -> CTList(eltType))
      } yield listTyp

    case expr: FunctionInvocation if expr.function == Exists =>
      expr.arguments match {
        case Seq(first: Property) =>
          for {
            _ <- process[R](first)
            existsType <- recordAndUpdate(expr -> CTBoolean)
          } yield existsType
        case Seq(nonProp) =>
          error(InvalidArgument(expr, nonProp))
        case seq =>
          error(WrongNumberOfArguments(expr, 1, seq.size))
      }

    // TODO: Remove as soon as FunctionInvocationTyper is capable of supporting all Neo4j front end types
    case expr: FunctionInvocation if expr.function == ToString =>
      expr.arguments match {
        case Seq(first) =>
          for {
            inner <- process[R](first)
            existsType <- recordAndUpdate(expr -> CTString.asNullableAs(inner))
          } yield existsType
        case seq =>
          error(WrongNumberOfArguments(expr, 1, seq.size))
      }

    case expr: FunctionInvocation if expr.function == Properties =>
      expr.arguments match {
        case Seq(first) =>
          for {
            inner <- process[R](first)
            schema <- ask[R, Schema]
            properties <- inner.material match {
              case CTNode(labels, _) =>
                pure[R, PropertyKeys](schema.nodePropertyKeysForCombinations(schema.combinationsFor(labels)))
              case CTRelationship(types, _) =>
                pure[R, PropertyKeys](schema.relationshipPropertyKeysForTypes(types))
              case CTMap(properties) =>
                pure[R, PropertyKeys](properties)
              case _ =>
                wrong[R, TyperError](InvalidArgument(expr, first)) >> pure[R, PropertyKeys](Map.empty)
            }
            mapType <- {
              val mapType = CTMap(properties)
              val nullableMapType = if (inner.isNullable) mapType.nullable else mapType
              recordAndUpdate(expr -> nullableMapType)
            }
          } yield mapType
        case seq =>
          error(WrongNumberOfArguments(expr, 1, seq.size))
      }

    case expr: FunctionInvocation if expr.function == Collect =>
      for {
        argExprs <- pure(expr.arguments)
        argTypes <- argExprs.toList.traverse(process[R])
        computedType <- argTypes.reduceLeftOption(_ join _) match {
          case Some(innerType) =>
            pure[R, CypherType](CTList(innerType).nullable)
          case None =>
            error(NoSuitableSignatureForExpr(expr, argTypes))
        }
        result <- recordAndUpdate(expr -> computedType)
      } yield result

    case expr: FunctionInvocation if expr.function == Coalesce =>
      for {
        argExprs <- pure(expr.arguments)
        argTypes <- argExprs.toList.traverse(process[R])
        computedType <- {
          val relevantArguments = argTypes.indexWhere(!_.isNullable) match {
            case -1 => argTypes
            case other => argTypes.slice(0, other + 1)
          }
          relevantArguments.reduceLeftOption(_ join _) match {
            case Some(innerType) =>
              pure[R, CypherType](innerType)
            case None =>
              error(WrongNumberOfArguments(expr, 1, argTypes.size))
          }
        }
        result <- recordAndUpdate(expr -> computedType)
      } yield result

<<<<<<< HEAD
//    case expr: FunctionInvocation if expr.name == "datetime" =>
//      expr.arguments match {
//        case Seq(first) =>
//          for {
//            _ <- process[R](first)
//            result <- recordAndUpdate(expr -> CTDateTimeOrNull)
//          } yield result
//      }
=======
    case expr: FunctionInvocation if expr.function == Keys =>
      expr.arguments match {
        case Seq(first) =>
          for {
            inner <- process[R](first)
            returnType <- inner.material match {
              case _: CTMap | _: CTNode | _: CTRelationship =>
                val returnType = if (inner.isNullable) CTList(CTString).nullable else CTList(CTString)
                recordAndUpdate(expr -> returnType)
              case _ => error(InvalidArgument(expr, first))
            }
          } yield returnType
        case seq =>
          error(WrongNumberOfArguments(expr, 1, seq.size))
      }
>>>>>>> 1dfd0a3e

    case expr: FunctionInvocation if expr.function == UnresolvedFunction =>
      UnresolvedFunctionSignatureTyper(expr)

    case expr: FunctionInvocation =>
      BasicSignatureBasedTyper(expr)

    case CountStar() =>
      recordAndUpdate(expr -> CTInteger)

    case add: Add =>
      AddTyper(add)

    case sub: Subtract =>
      processArithmeticExpressions(sub)

    case mul: Multiply =>
      processArithmeticExpressions(mul)

    case div: Divide =>
      processArithmeticExpressions(div)

    case indexing@ContainerIndex(list, index) =>
      for {
        containerType <- process[R](list)
        indexTyp <- process[R](index)
        tracker <- get[R, TypeTracker]
        result <- (containerType.material, indexTyp.material) match {
          case (CTList(eltTyp), CTInteger) =>
            recordAndUpdate(expr -> eltTyp.nullable)

          case (_: CTList, keyType) =>
            error(InvalidType(index, CTInteger, keyType))

          case (CTMap(innerTypes), CTString) =>
            val valueType = index match {
              case Parameter(name, _) =>
                val key = tracker.parameters(name).cast[String]
                innerTypes.getOrElse(key, CTVoid)
              case StringLiteral(key) => innerTypes.getOrElse(key, CTVoid)
              case _ => innerTypes.values.reduce(_ join _).nullable
            }
            recordAndUpdate(expr -> (if (containerType.isNullable) valueType.nullable else valueType))

          case (_: CTMap, keyType) =>
            error(InvalidType(index, CTString, keyType))

          case _ =>
            error(InvalidContainerAccess(indexing))
        }
      } yield result

    // generic CASE case (https://neo4j.com/docs/developer-manual/current/cypher/syntax/expressions/#query-syntax-case)
    case expr@CaseExpression(None, alternatives, default) =>
      for {
        // get types for predicates of each alternative
        _ <- alternatives.map(_._1).toVector.traverse(process[R])
        alternativeType <- Foldable[Vector].foldMap(alternatives.map(_._2).toVector)(process[R])(joinMonoid)
        defaultType <- default match {
          case Some(expression) => process[R](expression)
          case None => pure[R, CypherType](alternativeType)
        }
        result <- recordAndUpdate(expr -> alternativeType.join(defaultType))
      } yield result

    case operatorExpression: OperatorExpression =>
      BasicSignatureBasedTyper(operatorExpression)

    case _ =>
      error(UnsupportedExpr(expr))
  }

  private def processArithmeticExpressions[R: _hasSchema : _keepsErrors : _hasTracker : _logsTypes](
    expr: Expression with BinaryOperatorExpression
  ): Eff[R, CypherType] = {
    for {
      lhsType <- process[R](expr.lhs)
      rhsType <- process[R](expr.rhs)
      result <- {
        numericTypeOrError(expr, lhsType, rhsType) match {
          case Right(t) =>
            val typ = if (lhsType.isNullable || rhsType.isNullable) t.nullable else t
            recordTypes(expr.lhs -> lhsType, expr.rhs -> rhsType) >> recordAndUpdate(expr -> typ)
          case Left((e, t)) =>
            recordTypes(expr.lhs -> lhsType, expr.rhs -> rhsType) >> error(
              InvalidType(e, Seq(CTInteger, CTFloat, CTNumber), t))
        }
      }
    } yield result
  }

  private def numericTypeOrError(
    expr: Expression with BinaryOperatorExpression,
    lhsType: CypherType,
    rhsType: CypherType
  ) = (lhsType.material, rhsType.material) match {
    case (CTInteger, CTInteger) => Right(CTInteger)
    case (CTFloat, CTInteger) => Right(CTFloat)
    case (CTInteger, CTFloat) => Right(CTFloat)
    case (CTFloat, CTFloat) => Right(CTFloat)
    case (CTNumber, y) if y.subTypeOf(CTNumber).isTrue => Right(CTNumber)
    case (x, CTNumber) if x.subTypeOf(CTNumber).isTrue => Right(CTNumber)
    case (x, _) if !x.couldBeSameTypeAs(CTNumber) => Left(expr.lhs -> lhsType)
    case (_, y) if !y.couldBeSameTypeAs(CTNumber) => Left(expr.rhs -> rhsType)
    case _ => Right(CTAny)
  }

  private def processAndsOrs[R: _hasSchema : _keepsErrors : _hasTracker : _logsTypes](
    expr: Expression,
    orderedExprs: Vector[Expression]
  ): Eff[R, CypherType] = {
    for {
      // We have to process label predicates first in order to use label information on node
      // variables for looking up the type of property expressions on these variables.
      hasLabelPreds <- orderedExprs.collect { case h: HasLabels => h }.traverse(process[R])
      otherTypes <- orderedExprs.filter {
        case _: HasLabels => false
        case _ => true
      }.traverse(process[R])
      result <- {
        val innerTypes = hasLabelPreds ++ otherTypes
        val typeErrors = innerTypes.zipWithIndex.collect {
          case (t, idx) if t.material != CTBoolean =>
            error(InvalidType(orderedExprs(idx), CTBoolean, t))
        }
        val outType = if (innerTypes.exists(_.isNullable)) CTBoolean.nullable else CTBoolean
        if (typeErrors.isEmpty) {
          recordTypes(orderedExprs.zip(innerTypes): _*) >>
            recordAndUpdate(expr -> outType)
        } else typeErrors.reduce(_ >> _)
      }
    } yield result
  }

  private implicit class LiftedMonoid[R, A](val monoid: Monoid[A]) extends AnyVal with Monoid[Eff[R, A]] {
    override def empty: Eff[R, A] =
      pure(monoid.empty)

    override def combine(x: Eff[R, A], y: Eff[R, A]): Eff[R, A] =
      for {xTyp <- x; yTyp <- y} yield monoid.combine(xTyp, yTyp)
  }

  private sealed trait ExpressionTyper[T <: Expression] {
    def apply[R: _hasSchema : _keepsErrors : _hasTracker : _logsTypes](expr: T): Eff[R, CypherType]
  }

  private sealed trait SignatureBasedInvocationTyper[T <: Expression] extends ExpressionTyper[T] {

    def apply[R: _hasSchema : _keepsErrors : _hasTracker : _logsTypes](expr: T): Eff[R, CypherType] =
      for {
        argExprs <- pure(expr.arguments)
        argTypes <- argExprs.toList.traverse(process[R])
        arguments <- pure(argExprs.zip(argTypes))
        signatures <- selectSignaturesFor(expr, arguments)
        computedType <- signatures.map(_._2).reduceLeftOption(_ join _) match {
          case Some(outputType) =>
            pure[R, CypherType](if (argTypes.exists(_.isNullable)) outputType.nullable else outputType)

          case None =>
            error(NoSuitableSignatureForExpr(expr, argTypes))
        }
        resultType <- recordAndUpdate(expr -> computedType)
      } yield resultType

    protected def selectSignaturesFor[R: _hasSchema : _keepsErrors : _hasTracker : _logsTypes](
      expr: T,
      args: Seq[(Expression, CypherType)]
    ): Eff[R, Set[(Seq[CypherType], CypherType)]] =
      for {
        signatures <- generateSignaturesFor(expr, args)
        eligible <- pure(signatures.flatMap { sig =>
          val sigInputTypes = sig.input
          val sigOutputType = sig.output

          def compatibleArity = sigInputTypes.size == args.size

          def sigArgTypes = sigInputTypes.zip(args.map(_._2))

          def compatibleTypes = sigArgTypes.forall(((_: CypherType) couldBeSameTypeAs (_: CypherType)).tupled)

          if (compatibleArity && compatibleTypes) Some(sigInputTypes -> sigOutputType) else None
        })
      } yield eligible

    protected def generateSignaturesFor[R: _hasSchema : _keepsErrors : _hasTracker : _logsTypes](
      expr: T,
      args: Seq[(Expression, CypherType)]
    ): Eff[R, Set[FunctionSignature]]
  }

  private case object UnresolvedFunctionSignatureTyper extends SignatureBasedInvocationTyper[Expression] {
    override protected def generateSignaturesFor[R: _hasSchema : _keepsErrors : _hasTracker : _logsTypes](
      expr: Expression,
      args: Seq[(Expression, CypherType)]
    ): Eff[R, Set[FunctionSignature]] = expr match {
      case f: FunctionInvocation => {
        val signatures = FunctionLookup(f.name).flatMap(_.convert).toSet
        pure(signatures)
      }
    }
  }

  private case object BasicSignatureBasedTyper extends SignatureBasedInvocationTyper[Expression] {
    override protected def generateSignaturesFor[R: _hasSchema : _keepsErrors : _hasTracker : _logsTypes](
      expr: Expression,
      args: Seq[(Expression, CypherType)]
    ): Eff[R, Set[FunctionSignature]] = expr match {
      case f: FunctionInvocation => f.function match {
        case Min | Max =>
          pure[R, Set[FunctionSignature]](
            Set(
              FunctionSignature(Seq(CTInteger), CTInteger),
              FunctionSignature(Seq(CTFloat), CTFloat)
            ))

        case ToBoolean =>
          pure[R, Set[FunctionSignature]](
            Set(
              FunctionSignature(Seq(CTString), CTBoolean.nullable),
              FunctionSignature(Seq(CTBoolean), CTBoolean)
            ))

        // TODO: remove as soon as https://github.com/opencypher/front-end/issues/27 is fixed
        case Sqrt | Log | Log10 | Exp | Ceil | Floor | Round =>
          pure[R, Set[FunctionSignature]](
            Set(
              FunctionSignature(Seq(CTNull), CTNull),
              FunctionSignature(Seq(CTFloat), CTFloat),
              FunctionSignature(Seq(CTInteger), CTFloat)
            ))

        case Abs =>
          pure[R, Set[FunctionSignature]](
            Set(
              FunctionSignature(Seq(CTNull), CTNull),
              FunctionSignature(Seq(CTFloat), CTFloat),
              FunctionSignature(Seq(CTInteger), CTInteger)
            ))

        case Sign =>
          pure[R, Set[FunctionSignature]](
            Set(
              FunctionSignature(Seq(CTNull), CTNull),
              FunctionSignature(Seq(CTFloat), CTInteger),
              FunctionSignature(Seq(CTInteger), CTInteger)
            ))

        case f: TypeSignatures =>
          val set = f.signatures.flatMap(_.convert).toSet
          pure(set)

        case _ =>
          wrong[R, TyperError](UnsupportedExpr(expr)) >> pure(Set.empty)
      }

      case f: OperatorExpression =>
        val set = f.signatures.flatMap(_.convert).toSet
        pure(set)

      case _ =>
        wrong[R, TyperError](UnsupportedExpr(expr)) >> pure(Set.empty)
    }
  }

  private case object AddTyper extends SignatureBasedInvocationTyper[Add] {
    override protected def generateSignaturesFor[R: _hasSchema : _keepsErrors : _hasTracker : _logsTypes](
      expr: Add,
      args: Seq[(Expression, CypherType)]
    ): Eff[R, Set[FunctionSignature]] = {
      val (_, left) = args.head
      val (_, right) = args(1)
      (left.material -> right.material match {
        case (left: CTList, _) => Some(left listConcatJoin right)
        case (_, right: CTList) => Some(right listConcatJoin left)
        case (CTString, _) if right.subTypeOf(CTNumber).maybeTrue => Some(CTString)
        case (_, CTString) if left.subTypeOf(CTNumber).maybeTrue => Some(CTString)
        case (CTString, CTString) => Some(CTString)
        case (l, r) =>
          numericTypeOrError(expr, l, r) match {
            case Right(t) => Some(t)
            case _ => None
          }
      }) match {
        case Some(CTVoid) => wrong[R, TyperError](UnsupportedExpr(expr)) >> pure(Set(FunctionSignature(Seq(left, right), CTVoid)))
        case Some(t) => pure(Set(FunctionSignature(Seq(left, right), t.asNullableAs(left join right))))
        case None => pure(Set.empty)
      }
    }

    private implicit class RichCTList(val left: CTList) extends AnyVal {
      def listConcatJoin(right: CypherType): CypherType = (left, right) match {
        case (CTList(lInner), CTList(rInner)) => CTList(lInner join rInner)
        case (CTList(CTString), CTString) => left
        case (CTList(CTInteger), CTInteger) => left
        case (CTList(CTFloat), CTInteger) => CTList(CTNumber)
        case (CTList(CTVoid), _) => CTList(right)
        case _ => CTVoid
      }
    }
  }
}<|MERGE_RESOLUTION|>--- conflicted
+++ resolved
@@ -306,16 +306,6 @@
         result <- recordAndUpdate(expr -> computedType)
       } yield result
 
-<<<<<<< HEAD
-//    case expr: FunctionInvocation if expr.name == "datetime" =>
-//      expr.arguments match {
-//        case Seq(first) =>
-//          for {
-//            _ <- process[R](first)
-//            result <- recordAndUpdate(expr -> CTDateTimeOrNull)
-//          } yield result
-//      }
-=======
     case expr: FunctionInvocation if expr.function == Keys =>
       expr.arguments match {
         case Seq(first) =>
@@ -331,7 +321,6 @@
         case seq =>
           error(WrongNumberOfArguments(expr, 1, seq.size))
       }
->>>>>>> 1dfd0a3e
 
     case expr: FunctionInvocation if expr.function == UnresolvedFunction =>
       UnresolvedFunctionSignatureTyper(expr)
